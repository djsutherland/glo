from __future__ import division, print_function

from functools import partial
import os

import numpy as np
from numpy import newaxis
from sklearn.utils.extmath import row_norms
import torch
from torch import nn
from torch.autograd import Variable
from torch.utils.data.sampler import BatchSampler, RandomSampler
from torchvision.utils import save_image
import tqdm

from laplacian_loss import laplacian_loss


def make_generator(latent_dim=100, num_channels=3, image_size=64):
    nz = latent_dim
    ngf = image_size
    nc = num_channels

    generator = nn.Sequential(
        # input is Z, going into a convolution
        nn.ConvTranspose2d(nz, ngf * 8, 4, 1, 0, bias=False),
        nn.BatchNorm2d(ngf * 8),
        nn.ReLU(True),
        # state size. (ngf*8) x 4 x 4
        nn.ConvTranspose2d(ngf * 8, ngf * 4, 4, 2, 1, bias=False),
        nn.BatchNorm2d(ngf * 4),
        nn.ReLU(True),
        # state size. (ngf*4) x 8 x 8
        nn.ConvTranspose2d(ngf * 4, ngf * 2, 4, 2, 1, bias=False),
        nn.BatchNorm2d(ngf * 2),
        nn.ReLU(True),
        # state size. (ngf*2) x 16 x 16
        nn.ConvTranspose2d(ngf * 2, ngf, 4, 2, 1, bias=False),
        nn.BatchNorm2d(ngf),
        nn.ReLU(True),
        # state size. (ngf) x 32 x 32
        nn.ConvTranspose2d(ngf, nc, 4, 2, 1, bias=False),
        nn.Tanh(),
        # state size. (nc) x 64 x 64
    )

    def weights_init(m):
        classname = m.__class__.__name__
        if classname.find('Conv') != -1:
            m.weight.data.normal_(0.0, 0.02)
        elif classname.find('BatchNorm') != -1:
            m.weight.data.normal_(1.0, 0.02)
            m.bias.data.fill_(0)
    generator.apply(weights_init)

    return generator


def scale_latents(pca_codes, copy=True):
    z = pca_codes.copy() if copy else pca_codes
    norms = row_norms(z)
    z[norms > 1] /= norms[:, newaxis]
    return z


def load_data(data_dir):
    all_imgs = np.load(os.path.join(data_dir, 'imgs.npy'), mmap_mode='r')
    with np.load(os.path.join(data_dir, 'pca.npz')) as d:
        latents = scale_latents(d['codes'], copy=False)
    return all_imgs, latents


def var_from_numpy(x, cuda=False, requires_grad=False):
    v = torch.from_numpy(x)
    if cuda:
        v = v.cuda()
    return Variable(v, requires_grad=requires_grad)


def train(all_imgs, init_latents, out_path='.',
          epochs=50, batch_size=256, cuda=False, latent_dim=100,
          loss_fn='laplacian', optimizer='SGD'):
    make_var = partial(var_from_numpy, cuda=cuda)
    epoch_dir = os.path.join('.', 'glo-{}').format
    for e in range(epochs):
        d = epoch_dir(e)
        if os.path.isdir(d):
            if len(os.listdir(d)) > 0:
                raise ValueError("Directory already exists: {}".format(d))
            else:
                os.rmdir(d)

    z = make_var(init_latents.copy(), requires_grad=True)
    generator = make_generator(latent_dim=latent_dim)
    if cuda:
        generator = generator.cuda()

    opt_class = getattr(torch.optim, optimizer)
    opt = opt_class([
        {'params': generator.parameters(), 'lr': 1},
        {'params': [z], 'lr': 10},
    ])

    if loss_fn == 'laplacian':
<<<<<<< HEAD
        loss_fn = laplacian_loss
    elif loss_fn.startswith('laplacian-'):
        n_levels = int(loss_fn[len('laplacian-'):])
        loss_fn = partial(laplacian_loss, n_levels=n_levels)
=======
        loss_fn = partial(laplacian_loss, cuda=cuda)
>>>>>>> 4c61d6fb
    elif loss_fn == 'mse':
        loss_fn = nn.functional.mse_loss

    samp_latent_stds = np.random.randn(100, latent_dim).astype(np.float32)

    epoch_t = tqdm.trange(epochs, desc='Epoch')
    for epoch in epoch_t:
        os.makedirs(epoch_dir(epoch))  # save time if not writeable

        samp = RandomSampler(all_imgs)
        batcher = BatchSampler(samp, batch_size=batch_size, drop_last=True)
        t = tqdm.tqdm(batcher, desc='Batch')
        for inds in t:
            opt.zero_grad()

            zs = z[make_var(np.asarray(inds))][:, :, newaxis, newaxis]
            recons = generator(zs)
            imgs = make_var(all_imgs[inds])
            loss = loss_fn(recons, imgs)

            loss.backward()
            opt.step()

            z_norms = torch.norm(
                torch.squeeze(torch.squeeze(zs, 3), 2), p=2, dim=1)
            which = z_norms > 1
            embiggen = (slice(None),) + (newaxis,) * 3
            zs[which[embiggen]] /= z_norms[embiggen]

            loss_val = loss.data.cpu().numpy()[0]
            t.set_postfix(loss=loss_val)
            if np.any(np.isnan(loss_val)):
                raise ValueError("loss is nan :(")

        epoch_t.write("Epoch {}: final loss {}".format(epoch, loss_val))
        z_numpy = z.data.cpu().numpy()
        mean = np.mean(z_numpy, axis=0)
        cov = np.cov(z_numpy, rowvar=False)

        d = partial(os.path.join, epoch_dir(epoch))
        torch.save(generator.state_dict(), d('gen-params.pkl'))
        np.save(d('latents.npy'), z_numpy)
        np.savez(d('latents-fit.npz'), mean=mean, cov=cov)

        latent_samps = samp_latent_stds.dot(np.linalg.cholesky(cov))
        latent_samps += mean
        latent_samps = latent_samps.astype(np.float32)
        img_samps = generator(make_var(latent_samps)[:, :, newaxis, newaxis])
        save_image(img_samps.data, d('samples.jpg'), nrow=10)
        np.save(d('samples-latents.npy'), latent_samps)


def main():
    import argparse
    parser = argparse.ArgumentParser()
    parser.add_argument('data_dir')
    parser.add_argument('out_path', default='.', nargs='?')
    parser.add_argument('--epochs', type=int, default=50)
    parser.add_argument('--cuda', action='store_true', default=True)
    parser.add_argument('--no-cuda', action='store_false', dest='cuda')
    parser.add_argument('--batch-size', type=int, default=256)
    parser.add_argument('--loss-fn', choices=['laplacian', 'mse'],
                        default='laplacian')
    parser.add_argument('--optimizer', choices=['SGD', 'ADAM'],
                        default='SGD')
    parser.add_argument('--seed', type=int)
    args = parser.parse_args()

    if args.seed:
        np.random.seed(args.seed)
        torch.manual_seed(args.seed)
        if args.cuda:
            torch.cuda.manual_seed(args.seed)

    all_imgs, init_latents = load_data(args.data_dir)
    kwargs = vars(args)
    del kwargs['data_dir'], kwargs['seed']
    train(all_imgs, init_latents, **kwargs)


if __name__ == '__main__':
    main()<|MERGE_RESOLUTION|>--- conflicted
+++ resolved
@@ -102,14 +102,10 @@
     ])
 
     if loss_fn == 'laplacian':
-<<<<<<< HEAD
-        loss_fn = laplacian_loss
+        loss_fn = partial(laplacian_loss, cuda=cuda)
     elif loss_fn.startswith('laplacian-'):
         n_levels = int(loss_fn[len('laplacian-'):])
-        loss_fn = partial(laplacian_loss, n_levels=n_levels)
-=======
-        loss_fn = partial(laplacian_loss, cuda=cuda)
->>>>>>> 4c61d6fb
+        loss_fn = partial(laplacian_loss, n_levels=n_levels, cuda=cuda)
     elif loss_fn == 'mse':
         loss_fn = nn.functional.mse_loss
 
